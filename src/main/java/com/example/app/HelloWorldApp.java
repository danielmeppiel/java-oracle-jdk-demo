--- conflicted
+++ resolved
@@ -60,15 +60,12 @@
             demonstrateJFRRecording();
             demonstratePerformanceMonitoring();
             
-<<<<<<< HEAD
             // Oracle JDK specific memory operations
             MemoryOptimizer.demonstrateDirectMemoryOperations();
-=======
             // Oracle HotSpot-specific monitoring (will fail on Temurin)
             HotSpotMonitor.demonstrateHotSpotMonitoring();
             // Oracle Font Renderer demonstration (incompatible with Temurin JDK)
             FontRenderer.demonstrateFontOperations();
->>>>>>> 60f00daf
             
             System.out.println("=== Migration Demo Complete ===");
             System.out.println("This demo shows various Oracle JDK features that should be");
